--- conflicted
+++ resolved
@@ -8,14 +8,7 @@
  * except according to those terms.
  */
 
-<<<<<<< HEAD
 use std::sync::{Arc, Mutex, RwLock};
-=======
-use std::error as std_error;
-use std::fmt;
-use std::sync::{Arc, RwLock};
-use std::time::Duration;
->>>>>>> 8d934d10
 
 use futures::{
     future::{self, Either},
@@ -36,20 +29,7 @@
     conn_fn: Arc<ConnFn<T>>,
 }
 
-<<<<<<< HEAD
 pub(crate) fn reconnect<A, T, W, C>(
-=======
-impl<A, T, RE, CE> fmt::Debug for Reconnect<A, T, RE, CE>
-where
-    T: fmt::Debug,
-{
-    fn fmt(&self, f: &mut fmt::Formatter) -> fmt::Result {
-        write!(f, "Reconnect {{ state: {:?} }}", self.state)
-    }
-}
-
-pub(crate) fn reconnect<A, T, RE, CE, W, C>(
->>>>>>> 8d934d10
     w: W,
     c: C,
 ) -> impl Future<Item = Reconnect<A, T>, Error = error::Error>
