[package]
name = "redis-async"
version = "0.6.3"
authors = ["Ben Ashford <benashford@users.noreply.github.com>"]
license = "MIT/Apache-2.0"
readme = "README.md"
description = "An asynchronous futures based Redis client for Rust using Tokio"
repository = "https://github.com/benashford/redis-async-rs"
keywords = ["redis", "tokio"]
edition = "2018"

[dependencies]
<<<<<<< HEAD
bytes = "^0.6.0"
log = "^0.4.11"
futures-channel = "^0.3.7"
futures-sink = "^0.3.7"
futures-util = "^0.3.7"
tokio = { version = "^0.3.2", features = ["full"] }
tokio-util = { version = "^0.5", features = ["codec"] }
=======
bytes = "0.5"
log = "0.4"
futures-channel = "0.3"
futures-sink = "0.3"
futures-util = "0.3"
tokio = { version = "0.2", features = ["rt-core", "net", "time"] }
tokio-util = { version = "0.3", features = ["codec"] }
>>>>>>> ee6f5995

[dev-dependencies]
env_logger = "^0.8.1"
futures = "^0.3.7"
tokio = { version = "^0.3.2", features = ["full"] }<|MERGE_RESOLUTION|>--- conflicted
+++ resolved
@@ -10,7 +10,6 @@
 edition = "2018"
 
 [dependencies]
-<<<<<<< HEAD
 bytes = "^0.6.0"
 log = "^0.4.11"
 futures-channel = "^0.3.7"
@@ -18,15 +17,6 @@
 futures-util = "^0.3.7"
 tokio = { version = "^0.3.2", features = ["full"] }
 tokio-util = { version = "^0.5", features = ["codec"] }
-=======
-bytes = "0.5"
-log = "0.4"
-futures-channel = "0.3"
-futures-sink = "0.3"
-futures-util = "0.3"
-tokio = { version = "0.2", features = ["rt-core", "net", "time"] }
-tokio-util = { version = "0.3", features = ["codec"] }
->>>>>>> ee6f5995
 
 [dev-dependencies]
 env_logger = "^0.8.1"
